#!/usr/bin/env python
import argparse
from collections import defaultdict

import numpy as np

import logging
import chainer
from chainer import cuda
import chainer.functions as F
import chainer.initializers as I
import chainer.links as L
import chainer.optimizers as O
from chainer import reporter
from chainer import training
from chainer.training import extensions

logger = logging.getLogger()
logging.basicConfig(level=logging.INFO)
log_path = 'log'
file_handler = logging.FileHandler(log_path)
fmt = logging.Formatter('%(asctime)s %(levelname)s %(message)s')
file_handler.setFormatter(fmt)
logger.addHandler(file_handler)

class ConvE(chainer.Chain):

    def __init__(self, num_entities, num_relations):
        super(ConvE, self).__init__()
        self.num_entities = num_entities
        self.num_relations = num_relations
        self.embedding_dim = 200

        with self.init_scope():
            self.emb_e = L.EmbedID(
                    num_entities, self.embedding_dim, initialW=I.GlorotNormal())
            self.emb_rel = L.EmbedID(
                    num_relations, self.embedding_dim, initialW=I.GlorotNormal())
            self.conv1 = L.Convolution2D(1, 32, 3, stride=1, pad=0)
            self.bias = L.EmbedID(num_entities, 1)
            self.fc = L.Linear(10368, self.embedding_dim)
            self.bn0 = L.BatchNormalization(1)
            self.bn1 = L.BatchNormalization(32)
            self.bn2 = L.BatchNormalization(self.embedding_dim)

    def loss_fun(self, probs, Y):
        losses = Y * F.log(probs) + (1 - Y) * F.log(1 - probs)
        loss = - F.average(losses)
        return loss

    def __call__(self, e1, rel, e2, Y, flt):
        """
        Input:
            e1, rel, e2: ids for each entity and relation (shape : (batchsize,) )
            Y: whether true (1) or negative (0) sample (shape : (batchsize,) )
        Output:
            loss ( float )
        """
<<<<<<< HEAD
=======
        def loss_fun(probs):
            losses = Y * F.log(probs + 1e-6) + (1 - Y) * F.log(1 - probs + 1e-6)
            loss = - F.average(losses)
            return loss
>>>>>>> 3480dfd1

        if chainer.config.train:
            probs = self.forward(e1, rel, e2)
            loss = self.loss_fun(probs, Y)
            reporter.report({'loss': loss}, self)
            return loss
        else:
            assert flt is not None
            batch_size, = e1.shape
            probs_all = self.forward(e1, rel, e2)
            rank_all = self.xp.argsort(-probs_all.data)
            probs_all_flt = probs_all * flt
            rank_all_flt = self.xp.argsort(-probs_all_flt.data)
            mrr = 0.
            mrr_flt = 0.
            for i in range(batch_size):
                rank = self.xp.where(rank_all[i] == e2[i])[0][0] + 1
                mrr += 1. / rank
                rank_flt = self.xp.where(rank_all_flt[i] == e2[i])[0][0] + 1
                mrr_flt += 1. / rank_flt
            mrr /= float(batch_size)
            mrr_flt /= float(batch_size)
            probs = probs_all[self.xp.arange(batch_size), e2]
            loss = self.loss_fun(probs, Y)
            reporter.report({'loss': loss, 'mrr': mrr, 'mrr(flt)': mrr_flt}, self)
            return loss

    def forward(self, e1, rel, e2):
        """
        Input:
            e1, rel, e2: ids for each entity and relation (shape : (batchsize,) )
        Output:
            score (shape : (batchsize,) )
        """
        batch_size, = e1.shape
        e1_embedded = self.emb_e(e1).reshape(batch_size, 1, 10, 20)
        rel_embedded = self.emb_rel(rel).reshape(batch_size, 1, 10, 20)

        stacked_inputs = F.concat([e1_embedded, rel_embedded], axis=2)
        stacked_inputs = self.bn0(stacked_inputs)
        x = F.dropout(stacked_inputs, 0.2)
        x = self.conv1(x)
        x = self.bn1(x)
        x = F.relu(x)
        x = F.dropout(x, 0.2)
        x = x.reshape(batch_size, -1)
        x = self.fc(x)
        x = F.dropout(x, 0.3)
        x = self.bn2(x)
        x = F.relu(x)
        if chainer.config.train:
            e2_embedded = self.emb_e(e2)
            bias = self.bias(e2).reshape((-1,))
            x *= e2_embedded
            x = F.sum(x, axis=1) + bias
            pred = F.sigmoid(x)
            return pred
        else:
            x = F.matmul(x, self.emb_e.W, transb=True)
            x, bias = F.broadcast(x, self.bias.W.T)
            x += bias
            pred = F.sigmoid(x)
            return pred


class Vocab(object):
    def __init__(self):
        self.id2word = []
        self.word2id = {}

    def add(self, word):
        if word not in self.id2word:
            self.word2id[word] = len(self.id2word)
            self.id2word.append(word)
        return self.word2id[word]

    def __len__(self):
        return len(self.id2word)

    def __getitem__(self, word):
        return self.word2id[word]

    @classmethod
    def load(cls, vocab_path):
        v = Vocab()
        with open(vocab_path) as f:
            for word in f:
                v.add(word.strip())
        return v


class TripletDataset(chainer.dataset.DatasetMixin):
    def __init__(self, ent_vocab, rel_vocab, path, negative, flt_graph=None):
        self.path = path
        logger.info("creating TripletDataset for: {}".format(self.path))
        self.negative = negative
        self.entities = ent_vocab
        self.relations = rel_vocab
        self.data = []
        if flt_graph is not None:
            logger.info("filtered on")
            self.filtered = True
            self.graph = flt_graph
        else:
            logger.info("filtered off")
            self.filtered = False
            self.graph = defaultdict(list)
        self.load_from_path()

    def __len__(self):
        return len(self.data)

    def load_from_path(self):
        logger.info("start loading dataset")
        for line in open(self.path):
            e1, rel, e2 = line.strip().split("\t")
            id_e1 = self.entities[e1]
            id_e2 = self.entities[e2]
            id_rel = self.relations[rel]
            self.data.append((id_e1, id_rel, id_e2))
            self.graph[id_e1, id_rel].append(id_e2)
        logger.info("done")
        self.num_entities = len(self.entities)
        self.num_relations = len(self.relations)
        logger.info("num entities: {}".format(self.num_entities))
        logger.info("num relations: {}".format(self.num_relations))

    def get_example(self, i):
        triplet = self.data[i]
        triplets = np.asarray(triplet * (1 + self.negative), 'i').reshape((-1, 3))
        neg_ents = np.random.randint(0, self.num_entities, size=self.negative)
        head_or_tail = 2 * np.random.randint(0, 2, size=self.negative)
        triplets[np.arange(1, self.negative+1), head_or_tail] = neg_ents
        e1, rel, e2 = zip(*triplets)
        Y = np.zeros(1 + self.negative, 'i')
        Y[0] = 1
        if self.filtered:
            e1_id, rel_id, e2_id = triplet
            flt = np.ones(self.num_entities, 'f')
            flt[self.graph[e1_id, rel_id]] = 0.
            flt[e2_id] = 1.
        else:
            flt = None
        return e1, rel, e2, Y, flt


def convert(batch, device):
<<<<<<< HEAD
    e1, rel, e2, Y, flt = zip(*batch)
    e1  = np.concatenate(e1)
    rel = np.concatenate(rel)
    e2  = np.concatenate(e2)
    Y   = np.concatenate(Y)
    flt = np.vstack(flt) if flt[0] is not None else None
    if device >= 0:
        e1  = cuda.to_gpu(e1)
        rel = cuda.to_gpu(rel)
        e2  = cuda.to_gpu(e2)
        Y   = cuda.to_gpu(Y)
        if flt is not None:
            flt = cuda.to_gpu(flt)
    return e1, rel, e2, Y, flt
=======
    batch = map(np.concatenate, zip(*batch))
    if device >= 0:
        batch = map(cuda.to_gpu, batch)
        # e1  = cuda.to_gpu(e1)
        # rel = cuda.to_gpu(rel)
        # e2  = cuda.to_gpu(e2)
        # Y   = cuda.to_gpu(Y)
    return tuple(batch)
    # return e1, rel, e2, Y
>>>>>>> 3480dfd1


def main():
    parser = argparse.ArgumentParser()
    parser.add_argument('train', help='Path to training triplet list file')
    parser.add_argument('val', help='Path to validation triplet list file')
    parser.add_argument('ent_vocab', help='Path to entity vocab')
    parser.add_argument('rel_vocab', help='Path to relation vocab')
    parser.add_argument('--gpu', '-g', default=-1, type=int,
                        help='GPU ID (negative value indicates CPU)')
    parser.add_argument('--batchsize', '-b', type=int, default=1000,
                        help='learning minibatch size')
    parser.add_argument('--epoch', '-e', default=20, type=int,
                        help='number of epochs to learn')
    parser.add_argument('--negative-size', default=10, type=int,
                        help='number of negative samples')
    parser.add_argument('--out', default='result',
                        help='Directory to output the result')
    parser.add_argument('--val-iter', type=int, default=1000,
                        help='validation iteration')
    args = parser.parse_args()

    logger.info('train: {}'.format(args.train))
    logger.info('val: {}'.format(args.val))
    logger.info('gpu: {}'.format(args.gpu))
    logger.info('batchsize: {}'.format(args.batchsize))
    logger.info('epoch: {}'.format(args.epoch))
    logger.info('negative-size: {}'.format(args.negative_size))
    logger.info('out: {}'.format(args.out))

    if args.gpu >= 0:
        chainer.cuda.get_device_from_id(args.gpu).use()
        cuda.check_cuda_available()

    ent_vocab = Vocab.load(args.ent_vocab)
    rel_vocab = Vocab.load(args.rel_vocab)

    train = TripletDataset(ent_vocab, rel_vocab, args.train, args.negative_size)
    val = TripletDataset(ent_vocab, rel_vocab, args.val, 0, train.graph)

    model = ConvE(train.num_entities, train.num_relations)

    if args.gpu >= 0:
        model.to_gpu()

    # Set up an optimizer
    optimizer = O.Adam() # (alpha=0.003)
    optimizer.setup(model)

    # Set up an iterator
    train_iter = chainer.iterators.SerialIterator(train, args.batchsize)
    val_iter = chainer.iterators.SerialIterator(val, args.batchsize, repeat=False)

    # Set up an updater
    updater = training.StandardUpdater(
        train_iter, optimizer, converter=convert, device=args.gpu)

    # Set up a trainer
    trainer = training.Trainer(updater, (args.epoch, 'epoch'), out=args.out)

    val_interval = args.val_iter, 'iteration'
    log_interval = 10, 'iteration'

    trainer.extend(extensions.Evaluator(val_iter, model,
        converter=convert, device=args.gpu), trigger=val_interval)
    trainer.extend(extensions.snapshot_object(
        model, 'model_iter_{.updater.iteration}'), trigger=val_interval)
    trainer.extend(extensions.LogReport(trigger=log_interval))
    trainer.extend(extensions.PrintReport(['epoch', 'main/loss',
        'validation/main/loss', 'validation/main/mrr', 'validation/main/mrr(flt)']), trigger=log_interval)
    trainer.extend(extensions.ProgressBar())
    trainer.run()


if __name__ == '__main__':
    main()<|MERGE_RESOLUTION|>--- conflicted
+++ resolved
@@ -56,14 +56,6 @@
         Output:
             loss ( float )
         """
-<<<<<<< HEAD
-=======
-        def loss_fun(probs):
-            losses = Y * F.log(probs + 1e-6) + (1 - Y) * F.log(1 - probs + 1e-6)
-            loss = - F.average(losses)
-            return loss
->>>>>>> 3480dfd1
-
         if chainer.config.train:
             probs = self.forward(e1, rel, e2)
             loss = self.loss_fun(probs, Y)
@@ -210,7 +202,6 @@
 
 
 def convert(batch, device):
-<<<<<<< HEAD
     e1, rel, e2, Y, flt = zip(*batch)
     e1  = np.concatenate(e1)
     rel = np.concatenate(rel)
@@ -225,17 +216,6 @@
         if flt is not None:
             flt = cuda.to_gpu(flt)
     return e1, rel, e2, Y, flt
-=======
-    batch = map(np.concatenate, zip(*batch))
-    if device >= 0:
-        batch = map(cuda.to_gpu, batch)
-        # e1  = cuda.to_gpu(e1)
-        # rel = cuda.to_gpu(rel)
-        # e2  = cuda.to_gpu(e2)
-        # Y   = cuda.to_gpu(Y)
-    return tuple(batch)
-    # return e1, rel, e2, Y
->>>>>>> 3480dfd1
 
 
 def main():
